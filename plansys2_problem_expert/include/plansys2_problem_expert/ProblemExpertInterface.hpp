// Copyright 2019 Intelligent Robotics Lab
//
// Licensed under the Apache License, Version 2.0 (the "License");
// you may not use this file except in compliance with the License.
// You may obtain a copy of the License at
//
//     http://www.apache.org/licenses/LICENSE-2.0
//
// Unless required by applicable law or agreed to in writing, software
// distributed under the License is distributed on an "AS IS" BASIS,
// WITHOUT WARRANTIES OR CONDITIONS OF ANY KIND, either express or implied.
// See the License for the specific language governing permissions and
// limitations under the License.

#ifndef PLANSYS2_PROBLEM_EXPERT__PROBLEMEXPERTINTERFACE_HPP_
#define PLANSYS2_PROBLEM_EXPERT__PROBLEMEXPERTINTERFACE_HPP_

#include <string>
#include <vector>

#include "plansys2_pddl_parser/Tree.h"

namespace plansys2
{

class ProblemExpertInterface
{
public:
  ProblemExpertInterface() {}

  virtual std::vector<parser::pddl::tree::Instance> getInstances() = 0;
  virtual bool addInstance(const parser::pddl::tree::Instance & instance) = 0;
  virtual bool removeInstance(const std::string & name) = 0;
  virtual std::optional<parser::pddl::tree::Instance> getInstance(const std::string & name) = 0;

  virtual std::vector<parser::pddl::tree::Predicate> getPredicates() = 0;
  virtual bool addPredicate(const parser::pddl::tree::Predicate & predicate) = 0;
  virtual bool removePredicate(const parser::pddl::tree::Predicate & predicate) = 0;
  virtual bool existPredicate(const parser::pddl::tree::Predicate & predicate) = 0;
  virtual std::optional<parser::pddl::tree::Predicate> getPredicate(const std::string & expr) = 0;

  virtual std::vector<parser::pddl::tree::Function> getFunctions() = 0;
  virtual bool addFunction(const parser::pddl::tree::Function & function) = 0;
  virtual bool removeFunction(const parser::pddl::tree::Function & function) = 0;
  virtual bool existFunction(const parser::pddl::tree::Function & function) = 0;
  virtual bool updateFunction(const parser::pddl::tree::Function & function) = 0;
  virtual std::optional<parser::pddl::tree::Function> getFunction(const std::string & expr) = 0;

  virtual parser::pddl::tree::Goal getGoal() = 0;
  virtual bool setGoal(const parser::pddl::tree::Goal & goal) = 0;
  virtual bool clearGoal() = 0;
<<<<<<< HEAD
  virtual bool clearKnowledge() = 0;
=======
  virtual bool isGoalSatisfied(const parser::pddl::tree::Goal & goal) = 0;
>>>>>>> a495a682

  virtual std::string getProblem() = 0;
};

}  // namespace plansys2

#endif  // PLANSYS2_PROBLEM_EXPERT__PROBLEMEXPERTINTERFACE_HPP_<|MERGE_RESOLUTION|>--- conflicted
+++ resolved
@@ -49,11 +49,8 @@
   virtual parser::pddl::tree::Goal getGoal() = 0;
   virtual bool setGoal(const parser::pddl::tree::Goal & goal) = 0;
   virtual bool clearGoal() = 0;
-<<<<<<< HEAD
   virtual bool clearKnowledge() = 0;
-=======
   virtual bool isGoalSatisfied(const parser::pddl::tree::Goal & goal) = 0;
->>>>>>> a495a682
 
   virtual std::string getProblem() = 0;
 };
