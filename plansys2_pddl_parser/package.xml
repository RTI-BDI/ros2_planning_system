<?xml version="1.0"?>
<?xml-model href="http://download.ros.org/schema/package_format3.xsd" schematypens="http://www.w3.org/2001/XMLSchema"?>
<package format="3">
  <name>plansys2_pddl_parser</name>
<<<<<<< HEAD
  <version>0.0.5</version>
=======
  <version>0.0.6</version>
>>>>>>> bee730df
  
  <description>This package contains a library for parsing PDDL domains and problems.
  
    This package derives from the work of Anders Jonsson, contained in https://github.com/wisdompoet/universal-pddl-parser.git
    with many modifications by Francisco Martin:
      * ROS2 packaging
      * Source code structure refactor
      * CMakeLists.txt for cmake compilation
      * Reading from String instead of files
      * Licensing
  </description>

  <maintainer email="fmrico@gmail.com">Francisco Martin Rico</maintainer>
 
  <license>Apache License, Version 2.0</license>

  <author>Anders Jonsson</author>
  <author>Francisco Martin</author>

  <buildtool_depend>ament_cmake</buildtool_depend>

  <depend>rclcpp</depend>

  <test_depend>ament_lint_common</test_depend>
  <test_depend>ament_lint_auto</test_depend>

  <export>
    <build_type>ament_cmake</build_type>
  </export>
</package><|MERGE_RESOLUTION|>--- conflicted
+++ resolved
@@ -2,11 +2,7 @@
 <?xml-model href="http://download.ros.org/schema/package_format3.xsd" schematypens="http://www.w3.org/2001/XMLSchema"?>
 <package format="3">
   <name>plansys2_pddl_parser</name>
-<<<<<<< HEAD
-  <version>0.0.5</version>
-=======
   <version>0.0.6</version>
->>>>>>> bee730df
   
   <description>This package contains a library for parsing PDDL domains and problems.
   
